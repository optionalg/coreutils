--- conflicted
+++ resolved
@@ -31,10 +31,9 @@
 
 2007-01-04  Jim Meyering  <jim@meyering.net>
 
-<<<<<<< HEAD
 	* Makefile.cfg (local-checks-to-skip): Skip strftime-check, in
 	case you don't have convenient access to glibc info documentation.
-=======
+
 	Use the release year, not the current year.
 	* src/groups.sh (version): Use a better name: @RELEASE_YEAR@.
 	* src/Makefile.am (RELEASE_YEAR): Define it.
@@ -45,7 +44,6 @@
 	* src/groups.sh (version): Use @CURRENT_YEAR@, rather than 2006.
 	* src/Makefile.am (.sh): Also substitute for @CURRENT_YEAR@.
 	Suggestion from Eric Blake.
->>>>>>> dad7d86d
 
 	When decoding, always allow newlines in input, with almost no
 	performance impact.
